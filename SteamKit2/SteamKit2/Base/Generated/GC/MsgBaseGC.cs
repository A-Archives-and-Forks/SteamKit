--- conflicted
+++ resolved
@@ -8,11 +8,9 @@
 //------------------------------------------------------------------------------
 #pragma warning disable 1591
 
-<<<<<<< HEAD
+// Option: missing-value detection (*Specified/ShouldSerialize*/Reset*) enabled
+    
 // Option: light framework (CF/Silverlight) enabled
-=======
-// Option: missing-value detection (*Specified/ShouldSerialize*/Reset*) enabled
->>>>>>> 332b58c0
     
 // Generated from: gc.proto
 namespace SteamKit2.GC.Internal
@@ -31,7 +29,7 @@
       set { _client_steam_id = value; }
     }
     [global::System.Xml.Serialization.XmlIgnore]
-    [global::System.ComponentModel.Browsable(false)]
+    
     public bool client_steam_idSpecified
     {
       get { return _client_steam_id != null; }
@@ -49,7 +47,7 @@
       set { _client_session_id = value; }
     }
     [global::System.Xml.Serialization.XmlIgnore]
-    [global::System.ComponentModel.Browsable(false)]
+    
     public bool client_session_idSpecified
     {
       get { return _client_session_id != null; }
@@ -67,7 +65,7 @@
       set { _source_app_id = value; }
     }
     [global::System.Xml.Serialization.XmlIgnore]
-    [global::System.ComponentModel.Browsable(false)]
+    
     public bool source_app_idSpecified
     {
       get { return _source_app_id != null; }
@@ -85,7 +83,7 @@
       set { _job_id_source = value; }
     }
     [global::System.Xml.Serialization.XmlIgnore]
-    [global::System.ComponentModel.Browsable(false)]
+    
     public bool job_id_sourceSpecified
     {
       get { return _job_id_source != null; }
@@ -103,7 +101,7 @@
       set { _job_id_target = value; }
     }
     [global::System.Xml.Serialization.XmlIgnore]
-    [global::System.ComponentModel.Browsable(false)]
+    
     public bool job_id_targetSpecified
     {
       get { return _job_id_target != null; }
@@ -121,7 +119,7 @@
       set { _target_job_name = value; }
     }
     [global::System.Xml.Serialization.XmlIgnore]
-    [global::System.ComponentModel.Browsable(false)]
+    
     public bool target_job_nameSpecified
     {
       get { return _target_job_name != null; }
@@ -139,7 +137,7 @@
       set { _eresult = value; }
     }
     [global::System.Xml.Serialization.XmlIgnore]
-    [global::System.ComponentModel.Browsable(false)]
+    
     public bool eresultSpecified
     {
       get { return _eresult != null; }
@@ -157,7 +155,7 @@
       set { _error_message = value; }
     }
     [global::System.Xml.Serialization.XmlIgnore]
-    [global::System.ComponentModel.Browsable(false)]
+    
     public bool error_messageSpecified
     {
       get { return _error_message != null; }
@@ -175,7 +173,7 @@
       set { _gc_msg_src = value; }
     }
     [global::System.Xml.Serialization.XmlIgnore]
-    [global::System.ComponentModel.Browsable(false)]
+    
     public bool gc_msg_srcSpecified
     {
       get { return _gc_msg_src != null; }
@@ -193,7 +191,7 @@
       set { _gc_dir_index_source = value; }
     }
     [global::System.Xml.Serialization.XmlIgnore]
-    [global::System.ComponentModel.Browsable(false)]
+    
     public bool gc_dir_index_sourceSpecified
     {
       get { return _gc_dir_index_source != null; }
