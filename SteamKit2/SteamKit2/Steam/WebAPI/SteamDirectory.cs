--- conflicted
+++ resolved
@@ -1,4 +1,4 @@
-﻿using System;
+using System;
 using System.Collections.Generic;
 using System.Globalization;
 using System.Net.Http;
@@ -31,16 +31,12 @@
         /// <returns>A <see cref="System.Threading.Tasks.Task"/> with the Result set to an enumerable list of <see cref="ServerRecord"/>s.</returns>
         public static Task<IReadOnlyCollection<ServerRecord>> LoadAsync( SteamConfiguration configuration, CancellationToken cancellationToken )
         {
-<<<<<<< HEAD
             if ( configuration == null )
             {
                 throw new ArgumentNullException( nameof(configuration) );
             }
 
-            var directory = new WebAPI.AsyncInterface( configuration.WebAPIBaseAddress, "ISteamDirectory", null );
-=======
             var directory = configuration.GetAsyncWebAPIInterface( "ISteamDirectory" );
->>>>>>> 92a95881
             var args = new Dictionary<string, string>
             {
                 ["cellid"] = configuration.CellID.ToString( CultureInfo.InvariantCulture )
