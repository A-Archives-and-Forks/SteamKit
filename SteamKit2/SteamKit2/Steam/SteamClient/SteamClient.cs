﻿/*
 * This file is subject to the terms and conditions defined in
 * file 'license.txt', which is part of this source code package.
 */



using System;
using System.Collections.Concurrent;
using System.Collections.Generic;
using System.Diagnostics;
using System.Net.Sockets;
using System.Threading;
using ProtoBuf;
using SteamKit2.Internal;

namespace SteamKit2
{
    /// <summary>
    /// Represents a single client that connects to the Steam3 network.
    /// This class is also responsible for handling the registration of client message handlers and callbacks.
    /// </summary>
    public sealed partial class SteamClient : CMClient
    {
        Dictionary<Type, ClientMsgHandler> handlers;

        long currentJobId = 0;
        DateTime processStartTime;

        object callbackLock = new object();
        Queue<ICallbackMsg> callbackQueue;

        Dictionary<EMsg, Action<IPacketMsg>> dispatchMap;

        internal AsyncJobManager jobManager;


        /// <summary>
        /// Initializes a new instance of the <see cref="SteamClient"/> class with a specific connection type.
        /// </summary>
        /// <param name="type">The connection type to use.</param>
        public SteamClient( ProtocolType type = ProtocolType.Tcp )
            : base( type )
        {
            callbackQueue = new Queue<ICallbackMsg>();

            this.handlers = new Dictionary<Type, ClientMsgHandler>();

            // add this library's handlers
            this.AddHandler( new SteamUser() );
            this.AddHandler( new SteamFriends() );
            this.AddHandler( new SteamApps() );
            this.AddHandler( new SteamGameCoordinator() );
            this.AddHandler( new SteamGameServer() );
            this.AddHandler( new SteamUserStats() );
            this.AddHandler( new SteamMasterServer() );
            this.AddHandler( new SteamCloud() );
            this.AddHandler( new SteamWorkshop() );
            this.AddHandler( new SteamTrading() );
            this.AddHandler( new SteamUnifiedMessages() );
            this.AddHandler( new SteamScreenshots() );

            using ( var process = Process.GetCurrentProcess() )
            {
                this.processStartTime = process.StartTime;
            }

            dispatchMap = new Dictionary<EMsg, Action<IPacketMsg>>
            {
                // we're interested in this client message to post the connected callback
                { EMsg.ChannelEncryptResult, HandleEncryptResult },

                { EMsg.ClientCMList, HandleCMList },
                { EMsg.ClientServerList, HandleServerList },

                // to support asyncjob life time
                { EMsg.JobHeartbeat, HandleJobHeartbeat },
                { EMsg.DestJobFailed, HandleJobFailed },
            };

            jobManager = new AsyncJobManager();
        }


        #region Handlers
        /// <summary>
        /// Adds a new handler to the internal list of message handlers.
        /// </summary>
        /// <param name="handler">The handler to add.</param>
        /// <exception cref="InvalidOperationException">A handler of that type is already registered.</exception>
        public void AddHandler( ClientMsgHandler handler )
        {
            if ( handlers.ContainsKey( handler.GetType() ) )
                throw new InvalidOperationException( string.Format( "A handler of type \"{0}\" is already registered.", handler.GetType() ) );

            handlers[ handler.GetType() ] = handler;
            handler.Setup( this );
        }

        /// <summary>
        /// Removes a registered handler by name.
        /// </summary>
        /// <param name="handler">The handler name to remove.</param>
        public void RemoveHandler( Type handler )
        {
            if ( !handlers.ContainsKey( handler ) )
                return;

            handlers.Remove( handler );
        }
        /// <summary>
        /// Removes a registered handler.
        /// </summary>
        /// <param name="handler">The handler to remove.</param>
        public void RemoveHandler( ClientMsgHandler handler )
        {
            this.RemoveHandler( handler.GetType() );
        }

        /// <summary>
        /// Returns a registered handler.
        /// </summary>
        /// <typeparam name="T">The type of the handler to cast to. Must derive from ClientMsgHandler.</typeparam>
        /// <returns>
        /// A registered handler on success, or null if the handler could not be found.
        /// </returns>
        public T GetHandler<T>()
            where T : ClientMsgHandler
        {
            Type type = typeof( T );

            if ( handlers.ContainsKey( type ) )
                return handlers[ type ] as T;

            return null;
        }
        #endregion


        #region Callbacks
        /// <summary>
        /// Gets the next callback object in the queue.
        /// This function does not dequeue the callback, you must call FreeLastCallback after processing it.
        /// </summary>
        /// <returns>The next callback in the queue, or null if no callback is waiting.</returns>
        public ICallbackMsg GetCallback()
        {
            return GetCallback( false );
        }
        /// <summary>
        /// Gets the next callback object in the queue, and optionally frees it.
        /// </summary>
        /// <param name="freeLast">if set to <c>true</c> this function also frees the last callback if one existed.</param>
        /// <returns>The next callback in the queue, or null if no callback is waiting.</returns>
        public ICallbackMsg GetCallback( bool freeLast )
        {
            lock ( callbackLock )
            {
                if ( callbackQueue.Count > 0 )
                    return ( freeLast ? callbackQueue.Dequeue() : callbackQueue.Peek() );
            }

            return null;
        }

        /// <summary>
        /// Blocks the calling thread until a callback object is posted to the queue.
        /// This function does not dequeue the callback, you must call FreeLastCallback after processing it.
        /// </summary>
        /// <returns>The callback object from the queue.</returns>
        public ICallbackMsg WaitForCallback()
        {
            return WaitForCallback( false );
        }
        /// <summary>
        /// Blocks the calling thread until a callback object is posted to the queue, or null after the timeout has elapsed.
        /// This function does not dequeue the callback, you must call FreeLastCallback after processing it.
        /// </summary>
        /// <param name="timeout">The length of time to block.</param>
        /// <returns>A callback object from the queue if a callback has been posted, or null if the timeout has elapsed.</returns>
        public ICallbackMsg WaitForCallback( TimeSpan timeout )
        {
            lock ( callbackLock )
            {
                if ( callbackQueue.Count == 0 )
                {
                    if ( !Monitor.Wait( callbackLock, timeout ) )
                        return null;
                }

                return callbackQueue.Peek();
            }
        }
        /// <summary>
        /// Blocks the calling thread until a callback object is posted to the queue, and optionally frees it.
        /// </summary>
        /// <param name="freeLast">if set to <c>true</c> this function also frees the last callback.</param>
        /// <returns>The callback object from the queue.</returns>
        public ICallbackMsg WaitForCallback( bool freeLast )
        {
            lock ( callbackLock )
            {
                if ( callbackQueue.Count == 0 )
                    Monitor.Wait( callbackLock );

                return ( freeLast ? callbackQueue.Dequeue() : callbackQueue.Peek() );
            }
        }
        /// <summary>
        /// Blocks the calling thread until a callback object is posted to the queue, and optionally frees it.
        /// </summary>
        /// <param name="freeLast">if set to <c>true</c> this function also frees the last callback.</param>
        /// <param name="timeout">The length of time to block.</param>
        /// <returns>A callback object from the queue if a callback has been posted, or null if the timeout has elapsed.</returns>
        public ICallbackMsg WaitForCallback( bool freeLast, TimeSpan timeout )
        {
            lock ( callbackLock )
            {
                if ( callbackQueue.Count == 0 )
                {
                    if ( !Monitor.Wait( callbackLock, timeout ) )
                        return null;
                }

                return ( freeLast ? callbackQueue.Dequeue() : callbackQueue.Peek() );
            }
        }

        /// <summary>
        /// Frees the last callback in the queue.
        /// </summary>
        public void FreeLastCallback()
        {
            lock ( callbackLock )
            {
                if ( callbackQueue.Count == 0 )
                    return;

                callbackQueue.Dequeue();
            }
        }

        /// <summary>
        /// Posts a callback to the queue. This is normally used directly by client message handlers.
        /// </summary>
        /// <param name="msg">The message.</param>
        public void PostCallback( CallbackMsg msg )
        {
            if ( msg == null )
                return;

            lock ( callbackLock )
            {
                callbackQueue.Enqueue( msg );
                Monitor.Pulse( callbackLock );
            }

            jobManager.TryCompleteJob( msg.JobID, msg );
        }
        #endregion


        #region Jobs
        /// <summary>
        /// Returns the next available JobID for job based messages.
        /// This function is thread-safe.
        /// </summary>
        /// <returns>The next available JobID.</returns>
        public JobID GetNextJobID()
        {
            var sequence = ( uint )Interlocked.Increment( ref currentJobId );
            return new JobID
            {
                BoxID = 0,
                ProcessID = 0,
                SequentialCount = sequence,
                StartTime = processStartTime
            };
        }
        internal void StartJob( AsyncJob job )
        {
            jobManager.StartJob( job );
        }
        #endregion


        /// <summary>
        /// Called when a client message is received from the network.
        /// </summary>
        /// <param name="packetMsg">The packet message.</param>
        protected override bool OnClientMsgReceived( IPacketMsg packetMsg )
        {
            // let the underlying CMClient handle this message first
            if ( !base.OnClientMsgReceived( packetMsg ) )
            {
                return false;
            }

            Action<IPacketMsg> handlerFunc;
            bool haveFunc = dispatchMap.TryGetValue( packetMsg.MsgType, out handlerFunc );

            if ( haveFunc )
            {
                // we want to handle some of the clientmsgs before we pass them along to registered handlers
                handlerFunc( packetMsg );
            }

            // pass along the clientmsg to all registered handlers
            foreach ( var kvp in handlers )
            {
                try
                {
                    kvp.Value.HandleMsg( packetMsg );
                }
                catch ( ProtoException ex )
                {
                    DebugLog.WriteLine( "SteamClient", "'{0}' handler failed to (de)serialize a protobuf: '{1}'", kvp.Key.Name, ex.Message );
                    Disconnect();
                    return false;
                }
                catch ( Exception ex )
                {
                    DebugLog.WriteLine( "SteamClient", "Unhandled '{0}' exception from '{1}' handler: '{2}'", ex.GetType().Name, kvp.Key.Name, ex.Message );
                    Disconnect();
                    return false;
                }
            }

            return true;
        }
        /// <summary>
        /// Called when the client is physically disconnected from Steam3.
        /// </summary>
        protected override void OnClientDisconnected( bool userInitiated )
        {
            // if we are disconnected, cancel all pending jobs
            jobManager.CancelPendingJobs();

            jobManager.SetTimeoutsEnabled( false );

            PostCallback( new DisconnectedCallback( userInitiated ) );
        }


        void HandleEncryptResult( IPacketMsg packetMsg )
        {
            var encResult = new Msg<MsgChannelEncryptResult>( packetMsg );

            if ( encResult.Body.Result == EResult.OK )
            {
<<<<<<< HEAD
                PostCallback( new ConnectedCallback( encResult.Body ) );
            }
=======
                jobManager.SetTimeoutsEnabled( true );
            }

            PostCallback( new ConnectedCallback( encResult.Body ) );
>>>>>>> cc6e8971
        }

        void HandleCMList( IPacketMsg packetMsg )
        {
            var cmMsg = new ClientMsgProtobuf<CMsgClientCMList>( packetMsg );

            PostCallback( new CMListCallback( cmMsg.Body ) );
        }
        void HandleServerList( IPacketMsg packetMsg )
        {
            var listMsg = new ClientMsgProtobuf<CMsgClientServerList>( packetMsg );

            PostCallback( new ServerListCallback( listMsg.Body ) );
        }

        void HandleJobHeartbeat( IPacketMsg packetMsg )
        {
            jobManager.HeartbeatJob( packetMsg.TargetJobID );
        }
        void HandleJobFailed( IPacketMsg packetMsg )
        {
            jobManager.FailJob( packetMsg.TargetJobID );
        }

    }
}<|MERGE_RESOLUTION|>--- conflicted
+++ resolved
@@ -348,15 +348,10 @@
 
             if ( encResult.Body.Result == EResult.OK )
             {
-<<<<<<< HEAD
+                jobManager.SetTimeoutsEnabled( true );
+
                 PostCallback( new ConnectedCallback( encResult.Body ) );
             }
-=======
-                jobManager.SetTimeoutsEnabled( true );
-            }
-
-            PostCallback( new ConnectedCallback( encResult.Body ) );
->>>>>>> cc6e8971
         }
 
         void HandleCMList( IPacketMsg packetMsg )
